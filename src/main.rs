--- conflicted
+++ resolved
@@ -102,7 +102,6 @@
     text_size: u64,
 }
 
-<<<<<<< HEAD
 #[derive(Clone, Copy, PartialEq, Debug)]
 enum CrateKind {
     Bin,
@@ -112,9 +111,6 @@
 struct CrateData {
     name: String,
     kind: CrateKind,
-=======
-struct CrateData {
->>>>>>> e78d0814
     data: Data,
     crates: Vec<String>,
 }
@@ -150,7 +146,6 @@
 
     let crate_data = process_crate(&flags, config)?;
 
-<<<<<<< HEAD
     let term_width = if !flags.flag_wide { term_size::dimensions().map(|v| v.0) } else { None };
 
     if let Some(ref crate_path) = flags.flag_diff {
@@ -186,25 +181,6 @@
         print!("{}", table);
     }
 
-=======
-    let mut table = Table::new(&["File", ".text", "Size", "Name"]);
-
-    let term_width = if !flags.flag_wide {
-        term_size::dimensions().map(|v| v.0)
-    } else {
-        None
-    };
-    table.set_width(term_width);
-
-    if flags.flag_crates {
-        print_crates(crate_data, &flags, &mut table);
-    } else {
-        print_methods(crate_data, &flags, &mut table);
-    }
-
-    print!("{}", table);
-
->>>>>>> e78d0814
     Ok(())
 }
 
@@ -255,23 +231,16 @@
 
     let pkg_name = workspace.current()?.name();
 
-<<<<<<< HEAD
     let comp = ops::compile(&workspace, &opt)?;
 
-=======
->>>>>>> e78d0814
     for (_, lib) in comp.libraries {
         for (_, path) in lib {
             let path_str = path.to_str().unwrap();
             if path_str.ends_with(".so") || path_str.ends_with(".dylib") {
                 return Ok(CrateData {
-<<<<<<< HEAD
                     name: pkg_name.to_string(),
+                    kind: CrateKind::Cdynlib,
                     data: collect_data(&path)?,
-                    kind: CrateKind::Cdynlib,
-=======
-                    data: collect_data(&path)?,
->>>>>>> e78d0814
                     crates,
                 });
             }
@@ -280,13 +249,9 @@
 
     if !comp.binaries.is_empty() {
         return Ok(CrateData {
-<<<<<<< HEAD
             name: pkg_name.to_string(),
+            kind: CrateKind::Bin,
             data: collect_data(&comp.binaries[0])?,
-            kind: CrateKind::Bin,
-=======
-            data: collect_data(&comp.binaries[0])?,
->>>>>>> e78d0814
             crates,
         });
     }
@@ -351,7 +316,6 @@
 
         other_size -= sym.size;
 
-<<<<<<< HEAD
         let name = if !flags.flag_full_fn {
             trim_hash(&sym.name)
         } else {
@@ -359,18 +323,6 @@
         };
 
         push_row(table, percent_file, percent_text, sym.size, name.to_owned());
-=======
-        let mut name = sym.name.clone();
-
-        // crate::mod::fn::h5fbe0f2f0b5c7342 -> crate::mod::fn
-        if !flags.flag_full_fn {
-            if let Some(pos) = name.bytes().rposition(|b| b == b':') {
-                name.drain((pos - 1)..);
-            }
-        }
-
-        push_row(table, percent_file, percent_text, sym.size, name);
->>>>>>> e78d0814
 
         if n != 0 && table.rows_count() == n {
             break;
@@ -385,7 +337,6 @@
         let name_s = format!("[{} Others]", dd.symbols.len() - lines_len);
         table.insert(0, &[&percent_file_s, &percent_text_s, &size_s, &name_s]);
     }
-<<<<<<< HEAD
 
     push_total(table, dd);
 }
@@ -503,12 +454,6 @@
     }
 }
 
-=======
-
-    push_total(table, dd);
-}
-
->>>>>>> e78d0814
 fn print_crates(d: CrateData, flags: &Flags, table: &mut Table) {
     const UNKNOWN: &str = "[Unknown]";
 
@@ -599,7 +544,6 @@
     } else {
         format!("{}B", bytes)
     }
-<<<<<<< HEAD
 }
 
 fn format_diff_size(bytes: i64) -> String {
@@ -611,6 +555,4 @@
     }
 
     s
-=======
->>>>>>> e78d0814
 }