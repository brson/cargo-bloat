extern crate ar;
extern crate cargo;
extern crate docopt;
extern crate env_logger;
extern crate memmap;
extern crate object;
extern crate rustc_demangle;
extern crate serde;
#[macro_use]
extern crate serde_derive;
extern crate term_size;


mod table;


use std::{env, fs, path, str};
use std::collections::HashMap;

use object::{Object, SectionKind, SymbolKind};

use cargo::core::shell::Shell;
use cargo::core::Workspace;
use cargo::ops;
use cargo::util::errors::{CargoResult, CargoError};
use cargo::util;
use cargo::{CliResult, Config};

use table::Table;


const USAGE: &'static str = "
Find out what takes most of the space in your executable

Usage: cargo bloat [options]

Options:
    -h, --help              Print this message
    -V, --version           Print version info and exit
    --features FEATURES     Space-separated list of features to also build
    --all-features          Build all available features
    --no-default-features   Do not build the `default` feature
    --manifest-path PATH    Path to the manifest to analyze
    --release               Build artifacts in release mode, with optimizations
    --example NAME          Build only the specified example
    --crates                Per crate bloatedness
    --diff PATH             Diff crates
    --filter CRATE          Filter functions by crate
    --split-std             Split the 'std' crate to original crates like core, alloc, etc.
    --print-unknown         Print methods under the '[Unknown]' tag
    --full-fn               Print full function name with hash values
    -n NUM                  Number of lines to show, 0 to show all [default: 20]
    -w, --wide              Do not trim long function names
    -v, --verbose           Use verbose output
    -q, --quiet             No output printed to stdout
    --color WHEN            Coloring: auto, always, never
    --frozen                Require Cargo.lock and cache are up to date
    --locked                Require Cargo.lock is up to date
    -Z FLAG ...             Unstable (nightly-only) flags to Cargo
";

#[derive(Deserialize)]
struct Flags {
    flag_version: bool,
    flag_features: Vec<String>,
    flag_all_features: bool,
    flag_no_default_features: bool,
    flag_manifest_path: Option<String>,
    flag_release: bool,
    flag_example: Option<String>,
    flag_crates: bool,
    flag_diff: Option<String>,
    flag_filter: Option<String>,
    flag_split_std: bool,
    flag_print_unknown: bool,
    flag_full_fn: bool,
    flag_n: usize,
    flag_wide: bool,
    flag_verbose: u32,
    flag_quiet: Option<bool>,
    flag_color: Option<String>,
    flag_frozen: bool,
    flag_locked: bool,
    #[serde(rename = "flag_Z")] flag_z: Vec<String>,
}

struct SymbolData {
    name: String,
    size: u64,
}

struct Data {
    symbols: Vec<SymbolData>,
    file_size: u64,
    text_size: u64,
}

#[derive(Clone, Copy, PartialEq, Debug)]
enum CrateKind {
    Bin,
    Cdynlib,
}

struct CrateData {
    name: String,
    kind: CrateKind,
    data: Data,
    std_crates: Vec<String>,
    dep_crates: Vec<String>,
    c_symbols: HashMap<String, String>,
}


fn main() {
    if !(cfg!(target_os = "linux") || cfg!(target_os = "macos")) {
        eprintln!("This OS is not supported.");
        std::process::exit(1);
    }

    env_logger::init().unwrap();

    let cwd = env::current_dir().expect("couldn't get the current directory of the process");
    let mut config = create_config(cwd);

    let args: Vec<_> = env::args().collect();
    let result = cargo::call_main_without_stdin(real_main, &mut config, USAGE, &args, false);
    match result {
        Err(e) => cargo::exit_with_error(e, &mut *config.shell()),
        Ok(()) => {}
    }
}

fn create_config(path: path::PathBuf) -> Config {
    let shell = Shell::new();
    let homedir = util::config::homedir(&path).expect(
        "Cargo couldn't find your home directory. \
         This probably means that $HOME was not set.");
    Config::new(shell, path, homedir)
}

fn real_main(flags: Flags, config: &mut Config) -> CliResult {
    if flags.flag_version {
        println!("cargo-bloat {}", env!("CARGO_PKG_VERSION"));
        return Ok(());
    }

    let crate_data = process_crate(&flags, config)?;

    let term_width = if !flags.flag_wide { term_size::dimensions().map(|v| v.0) } else { None };

    if let Some(ref crate_path) = flags.flag_diff {
        let crate_path = fs::canonicalize(crate_path).unwrap();
        let mut diff_config = create_config(crate_path);
        let crate_data_2 = process_crate(&flags, &mut diff_config)?;

<<<<<<< HEAD
        if    crate_data.name != crate_data_2.name
           || crate_data.kind != crate_data_2.kind
        {
            return Err(CargoError::from(
                format!("Current crate and reference crate are not the same: {} != {}.",
                        crate_data.name, crate_data_2.name)
            ).into());
        }

        let mut table = Table::new(&["T", "Diff", "After", "Before", "Name"]);
        table.set_width(term_width);

        print_methods_diff(crate_data, crate_data_2, &flags, &mut table);

        print!("{}", table);
=======

    if flags.flag_crates {
        print_crates(crate_data, &flags, &mut table);
>>>>>>> d9cc0f77
    } else {
        let mut table = Table::new(&["File", ".text", "Size", "Name"]);
        table.set_width(term_width);

        if flags.flag_crates {
            print_crates(crate_data, &flags, &mut table);
        } else {
            print_methods(crate_data, &flags, &mut table);
        }

<<<<<<< HEAD
        print!("{}", table);
    }
=======
    println!();
    print!("{}", table);
>>>>>>> d9cc0f77

    Ok(())
}

fn process_crate(flags: &Flags, config: &mut Config) -> CargoResult<CrateData> {
    config.configure(
        flags.flag_verbose,
        flags.flag_quiet,
        &flags.flag_color,
        flags.flag_frozen,
        flags.flag_locked,
        &flags.flag_z,
    )?;

    let root = util::important_paths::find_root_manifest_for_wd(
        flags.flag_manifest_path.clone(),
        config.cwd()
    )?;
    let workspace = Workspace::new(&root, config)?;

    let mut examples = Vec::new();
    let mut opt = ops::CompileOptions::default(&config, ops::CompileMode::Build);
    opt.features = &flags.flag_features;
    opt.all_features = flags.flag_all_features;
    opt.no_default_features = flags.flag_no_default_features;
    opt.release = flags.flag_release;

    if let Some(ref name) = flags.flag_example {
        examples.push(name.clone());

        opt.filter = ops::CompileFilter::new(
            false,
            &[], false,
            &[], false,
            &examples[..], false,
            &[], false,
            false,
        );
    }

    let pkg_name = workspace.current()?.name();

    let comp = ops::compile(&workspace, &opt)?;

    let mut rlib_paths = collect_rlib_paths(&comp.deps_output);
    let mut dep_crates: Vec<String> = rlib_paths.iter().map(|v| v.0.clone()).collect();

    let mut crate_name = workspace.current().unwrap().name().to_string();
    crate_name = crate_name.replace("-", "_");
    dep_crates.push(crate_name);

    let mut std_crates = Vec::new();
    if let Some(path) = comp.target_dylib_path {
        let paths = collect_rlib_paths(&path);
        std_crates = paths.iter().map(|v| v.0.clone()).collect();

        rlib_paths.extend_from_slice(&paths);
    }

    let c_symbols = collect_c_symbols(rlib_paths)?;

    for (_, lib) in comp.libraries {
        for (_, path) in lib {
            let path_str = path.to_str().unwrap();
            if path_str.ends_with(".so") || path_str.ends_with(".dylib") {
                return Ok(CrateData {
                    name: pkg_name.to_string(),
                    kind: CrateKind::Cdynlib,
                    data: collect_data(&path)?,
                    std_crates,
                    dep_crates,
                    c_symbols,
                });
            }
        }
    }

    if !comp.binaries.is_empty() {
        return Ok(CrateData {
            name: pkg_name.to_string(),
            kind: CrateKind::Bin,
            data: collect_data(&comp.binaries[0])?,
            std_crates,
            dep_crates,
            c_symbols,
        });
    }

    Err(CargoError::from("Only 'bin' and 'cdylib' targets are supported."))
}

fn collect_rlib_paths(deps_dir: &path::Path) -> Vec<(String, path::PathBuf)> {
    let mut rlib_paths: Vec<(String, path::PathBuf)> = Vec::new();
    if let Ok(entries) = fs::read_dir(deps_dir) {
        for entry in entries {
            if let Ok(entry) = entry {
                let path = entry.path();
                if let Some(Some("rlib")) = path.extension().map(|s| s.to_str()) {
                    let mut stem = path.file_stem().unwrap().to_str().unwrap().to_string();
                    if let Some(idx) = stem.bytes().position(|b| b == b'-') {
                        stem.drain(idx..);
                    }

                    stem.drain(0..3); // trim 'lib'

                    rlib_paths.push((stem, path));
                }
            }
        }
    }

    rlib_paths.sort_by(|a, b| a.0.cmp(&b.0));

    rlib_paths
}

#[cfg(target_os = "linux")]
fn collect_c_symbols(libs: Vec<(String, path::PathBuf)>) -> CargoResult<HashMap<String, String>> {
    let mut map = HashMap::new();

    for (name, path) in libs {
        let f = fs::File::open(path)?;
        let mut archive = ar::Archive::new(f);

        for symbol in archive.symbols()? {
            let symbol = str::from_utf8(symbol).unwrap();
            if !symbol.starts_with("_ZN") {
                map.insert(symbol.to_string(), name.clone());
            }
        }
    }

    Ok(map)
}

#[cfg(target_os = "macos")]
fn collect_c_symbols(libs: Vec<(String, path::PathBuf)>) -> CargoResult<HashMap<String, String>> {
    Ok(HashMap::new())
}

fn collect_data(path: &path::Path) -> CargoResult<Data> {
    let file = fs::File::open(path)?;
    let file = unsafe { memmap::Mmap::map(&file)? };
    let file = object::File::parse(&*file)?;

    let mut total_size = 0;
    let mut list = Vec::new();
    for symbol in file.symbol_map().symbols() {
        match symbol.kind() {
            SymbolKind::Section | SymbolKind::File => continue,
            _ => {}
        }

        if symbol.section_kind() != Some(SectionKind::Text) {
            continue;
        }

        total_size += symbol.size();

        let fn_name = symbol.name().unwrap_or("<unknown>");
        let fn_name = rustc_demangle::demangle(fn_name).to_string();

        list.push(SymbolData {
            name: fn_name,
            size: symbol.size(),
        });
    }

    let d = Data {
        symbols: list,
        file_size: fs::metadata(path)?.len(),
        text_size: total_size,
    };

    Ok(d)
}

fn print_methods(mut d: CrateData, flags: &Flags, table: &mut Table) {
    d.data.symbols.sort_by_key(|v| v.size);

    let dd = &d.data;
    let mut other_size = dd.text_size;

    let n = if flags.flag_n == 0 { dd.symbols.len() } else { flags.flag_n };

    for sym in dd.symbols.iter().rev() {
        let percent_file = sym.size as f64 / dd.file_size as f64 * 100.0;
        let percent_text = sym.size as f64 / dd.text_size as f64 * 100.0;

        if let Some(ref name) = flags.flag_filter {
            if !sym.name.contains(name) {
                continue;
            }
        }

        other_size -= sym.size;

        let name = if !flags.flag_full_fn {
            trim_hash(&sym.name)
        } else {
            &sym.name
        };

        push_row(table, percent_file, percent_text, sym.size, name.to_owned());

        if n != 0 && table.rows_count() == n {
            break;
        }
    }

    {
        let lines_len = table.rows_count();
        let percent_file_s = format_percent(other_size as f64 / dd.file_size as f64 * 100.0);
        let percent_text_s = format_percent(other_size as f64 / dd.text_size as f64 * 100.0);
        let size_s = format_size(other_size);
        let name_s = format!("[{} Others]", dd.symbols.len() - lines_len);
        table.insert(0, &[&percent_file_s, &percent_text_s, &size_s, &name_s]);
    }

    push_total(table, dd);
}

fn print_methods_diff(
    mut crate_1: CrateData,
    mut crate_2: CrateData,
    flags: &Flags,
    table: &mut Table,
) {
    #[derive(Clone, Copy, PartialEq, Debug)]
    enum DiffKind {
//        Equal,
        Added,
        Changed,
        Removed,
    }

    crate_1.data.symbols.sort_by_key(|v| v.size);
    crate_2.data.symbols.sort_by_key(|v| v.size);

    let dd1 = &crate_1.data;
    let dd2 = &crate_2.data;


    let mut methods1 = HashMap::with_capacity(dd1.symbols.len());
    for sym in &dd1.symbols {
        methods1.insert(&sym.name, sym);
    }

    let mut methods2 = HashMap::with_capacity(dd2.symbols.len());
    for sym in &dd2.symbols {
        methods2.insert(&sym.name, sym);
    }

    let mut list1 = Vec::with_capacity(dd1.symbols.len());
    let mut list2 = Vec::with_capacity(dd2.symbols.len());

    // Remove equal.
    'outer1: for sym1 in &dd1.symbols {
        for std_name in STD_CRATES {
            if sym1.name.contains(std_name) {
                continue 'outer1;
            }
        }

        if let Some(sym2) = methods2.get(&sym1.name).cloned() {
            if sym1.size == sym2.size {
                continue;
            }
        }

        list1.push(sym1);
    }

    'outer2: for sym2 in &dd2.symbols {
        for std_name in STD_CRATES {
            if sym2.name.contains(std_name) {
                continue 'outer2;
            }
        }

        if let Some(sym1) = methods1.get(&sym2.name).cloned() {
            if sym1.size == sym2.size {
                continue;
            }
        }

        list2.push(sym2);
    }

    println!("{} {}", list1.len(), list2.len());

    let mut list = Vec::with_capacity(list1.len());
    'outer3: for sym1 in &list1 {
        let mut size2 = 0;

        for sym2 in &list2 {
            if trim_hash(&sym1.name) == trim_hash(&sym2.name) {
                if sym1.size == sym2.size {
                    continue 'outer3;
                } else {
                    size2 = sym2.size;
                }
            }
        }

        let kind = if size2 == 0 { DiffKind::Added } else { DiffKind::Changed };

        list.push((&sym1.name, sym1.size, size2, kind));
    }

//    for sym2 in &list2 {
//        for d in &list {
//
//        }
//    }

    println!("{}", list.len());


    list.sort_by(|a, b| {
        let d1 = (a.1 as i64 - a.2 as i64).abs();
        let d2 = (b.1 as i64 - b.2 as i64).abs();
        d2.cmp(&d1)
    });

    let mut total = 0;
    for &(_, new_size, old_size, _) in list.iter() {
        total += new_size as i64 - old_size as i64;
    }

    let n = if flags.flag_n == 0 { list.len() } else { flags.flag_n };

    for &(name, new_size, old_size, kind) in list.iter().take(n) {
        if let Some(ref crate_name) = flags.flag_filter {
            if !name.contains(crate_name) {
                continue;
            }
        }

        let kind_s = match kind {
            DiffKind::Added => "+",
            DiffKind::Changed => "~",
            DiffKind::Removed => "-",
//            DiffKind::Equal => "=",
        }.to_string();

        let diff = new_size as i64 - old_size as i64;
        let diff_s = format_diff_size(diff);

        let new_size = format_size(new_size);
        let old_size = format_size(old_size);

        let name = if !flags.flag_full_fn {
            trim_hash(&name)
        } else {
            &name
        }.to_string();

        table.push(&[kind_s, diff_s, new_size, old_size, name]);
    }

    table.push(&["".to_string(), format_diff_size(total), "-".to_string(), "-".to_string(), "Total".to_string()]);
}

// crate::mod::fn::h5fbe0f2f0b5c7342 -> crate::mod::fn
fn trim_hash(s: &str) -> &str {
    if let Some(pos) = s.bytes().rposition(|b| b == b':') {
        &s[..(pos - 1)]
    } else {
        s
    }
}

fn print_crates(d: CrateData, flags: &Flags, table: &mut Table) {
    const UNKNOWN: &str = "[Unknown]";

    let dd = &d.data;
    let mut sizes = HashMap::new();

    for sym in dd.symbols.iter() {
        // Skip non-Rust names.
        let mut crate_name = if !sym.name.contains("::") {
            if let Some(v) = d.c_symbols.get(&sym.name) {
                v.clone()
            } else {
                if flags.flag_print_unknown {
                    println!("{}", sym.name);
                }

                UNKNOWN.to_string()
            }
        } else {
            if let Some(s) = sym.name.split("::").next() {
                s.to_owned()
            } else {
                sym.name.clone()
            }
        };

        if crate_name.starts_with("<") {
            while crate_name.starts_with("<") {
                crate_name.remove(0);
            }

            crate_name = crate_name.split_whitespace().last().unwrap().to_owned();
        }

        if !flags.flag_split_std {
            if d.std_crates.contains(&crate_name) {
                crate_name = "std".to_string();
            }
        }

        if     crate_name != UNKNOWN
            && crate_name != "std"
            && !d.std_crates.contains(&crate_name)
            && !d.dep_crates.contains(&crate_name) {
            if let Some(v) = d.c_symbols.get(&sym.name) {
                crate_name = v.clone();
            } else {
                if flags.flag_print_unknown {
                    println!("{}", sym.name);
                }

                crate_name = UNKNOWN.to_string();
            }
        }

        if let Some(v) = sizes.get(&crate_name).cloned() {
            sizes.insert(crate_name.to_string(), v + sym.size);
        } else {
            sizes.insert(crate_name.to_string(), sym.size);
        }
    }

    let mut list: Vec<(&String, &u64)> = sizes.iter().collect();
    list.sort_by_key(|v| v.1);

    let n = if flags.flag_n == 0 { list.len() } else { flags.flag_n };
    for &(k, v) in list.iter().rev().take(n) {
        let percent_file = *v as f64 / dd.file_size as f64 * 100.0;
        let percent_text = *v as f64 / dd.text_size as f64 * 100.0;

        push_row(table, percent_file, percent_text, *v, k.clone());
    }

    push_total(table, dd);
}

fn push_row(table: &mut Table, percent_file: f64, percent_text: f64, size: u64, name: String) {
    let percent_file_s = format_percent(percent_file);
    let percent_text_s = format_percent(percent_text);
    let size_s = format_size(size);

    table.push(&[percent_file_s, percent_text_s, size_s, name]);
}

fn push_total(table: &mut Table, d: &Data) {
    let percent_file = d.text_size as f64 / d.file_size as f64 * 100.0;
    let name = format!(".text section size, the file size is {}", format_size(d.file_size));
    push_row(table, percent_file, 100.0, d.text_size, name);
}

fn format_percent(n: f64) -> String {
    format!("{:.1}%", n)
}

fn format_size(bytes: u64) -> String {
    let kib = 1024;
    let mib = 1024 * kib;

    if bytes >= mib {
        format!("{:.1}MiB", bytes as f64 / mib as f64)
    } else if bytes >= kib {
        format!("{:.1}KiB", bytes as f64 / kib as f64)
    } else {
        format!("{}B", bytes)
    }
}

fn format_diff_size(bytes: i64) -> String {
    let mut s = format_size(bytes.abs() as u64);
    if bytes < 0 {
        s.insert(0, '-');
    } else if bytes > 0 {
        s.insert(0, '+');
    }

    s
}<|MERGE_RESOLUTION|>--- conflicted
+++ resolved
@@ -153,7 +153,6 @@
         let mut diff_config = create_config(crate_path);
         let crate_data_2 = process_crate(&flags, &mut diff_config)?;
 
-<<<<<<< HEAD
         if    crate_data.name != crate_data_2.name
            || crate_data.kind != crate_data_2.kind
         {
@@ -168,12 +167,8 @@
 
         print_methods_diff(crate_data, crate_data_2, &flags, &mut table);
 
+        println!();
         print!("{}", table);
-=======
-
-    if flags.flag_crates {
-        print_crates(crate_data, &flags, &mut table);
->>>>>>> d9cc0f77
     } else {
         let mut table = Table::new(&["File", ".text", "Size", "Name"]);
         table.set_width(term_width);
@@ -184,13 +179,9 @@
             print_methods(crate_data, &flags, &mut table);
         }
 
-<<<<<<< HEAD
+        println!();
         print!("{}", table);
     }
-=======
-    println!();
-    print!("{}", table);
->>>>>>> d9cc0f77
 
     Ok(())
 }
@@ -421,7 +412,6 @@
 ) {
     #[derive(Clone, Copy, PartialEq, Debug)]
     enum DiffKind {
-//        Equal,
         Added,
         Changed,
         Removed,
@@ -434,6 +424,7 @@
     let dd2 = &crate_2.data;
 
 
+    // Collect method names for faster lookup.
     let mut methods1 = HashMap::with_capacity(dd1.symbols.len());
     for sym in &dd1.symbols {
         methods1.insert(&sym.name, sym);
@@ -444,17 +435,12 @@
         methods2.insert(&sym.name, sym);
     }
 
-    let mut list1 = Vec::with_capacity(dd1.symbols.len());
-    let mut list2 = Vec::with_capacity(dd2.symbols.len());
+
+    let mut list1 = Vec::new();
+    let mut list2 = Vec::new();
 
     // Remove equal.
-    'outer1: for sym1 in &dd1.symbols {
-        for std_name in STD_CRATES {
-            if sym1.name.contains(std_name) {
-                continue 'outer1;
-            }
-        }
-
+    for sym1 in &dd1.symbols {
         if let Some(sym2) = methods2.get(&sym1.name).cloned() {
             if sym1.size == sym2.size {
                 continue;
@@ -464,13 +450,7 @@
         list1.push(sym1);
     }
 
-    'outer2: for sym2 in &dd2.symbols {
-        for std_name in STD_CRATES {
-            if sym2.name.contains(std_name) {
-                continue 'outer2;
-            }
-        }
-
+    for sym2 in &dd2.symbols {
         if let Some(sym1) = methods1.get(&sym2.name).cloned() {
             if sym1.size == sym2.size {
                 continue;
@@ -480,35 +460,37 @@
         list2.push(sym2);
     }
 
-    println!("{} {}", list1.len(), list2.len());
 
     let mut list = Vec::with_capacity(list1.len());
-    'outer3: for sym1 in &list1 {
+    'outer: for sym1 in &list1 {
+        let mut idx2 = None;
         let mut size2 = 0;
 
-        for sym2 in &list2 {
+        for (idx, sym2) in list2.iter().enumerate() {
             if trim_hash(&sym1.name) == trim_hash(&sym2.name) {
                 if sym1.size == sym2.size {
-                    continue 'outer3;
+                    // Skip methods with the same name (without hash) and size.
+                    continue 'outer;
                 } else {
                     size2 = sym2.size;
+                    idx2 = Some(idx);
+                    break;
                 }
             }
         }
 
+        if let Some(idx) = idx2 {
+            list2.remove(idx);
+        }
+
         let kind = if size2 == 0 { DiffKind::Added } else { DiffKind::Changed };
 
         list.push((&sym1.name, sym1.size, size2, kind));
     }
 
-//    for sym2 in &list2 {
-//        for d in &list {
-//
-//        }
-//    }
-
-    println!("{}", list.len());
-
+    for sym2 in &list2 {
+        list.push((&sym2.name, 0, sym2.size, DiffKind::Removed));
+    }
 
     list.sort_by(|a, b| {
         let d1 = (a.1 as i64 - a.2 as i64).abs();
@@ -534,7 +516,6 @@
             DiffKind::Added => "+",
             DiffKind::Changed => "~",
             DiffKind::Removed => "-",
-//            DiffKind::Equal => "=",
         }.to_string();
 
         let diff = new_size as i64 - old_size as i64;
@@ -552,7 +533,13 @@
         table.push(&[kind_s, diff_s, new_size, old_size, name]);
     }
 
-    table.push(&["".to_string(), format_diff_size(total), "-".to_string(), "-".to_string(), "Total".to_string()]);
+    table.push(&[
+        "".to_string(),
+        format_diff_size(total),
+        "-".to_string(),
+        "-".to_string(),
+        "Total".to_string(),
+    ]);
 }
 
 // crate::mod::fn::h5fbe0f2f0b5c7342 -> crate::mod::fn
